{
  "name": "pisa",
  "version": "1.0.0",
  "description": "Arbitration Outsourcing for State Channels",
  "main": "index.js",
  "scripts": {
    "test": "npm run build && mocha build/__pisa_tests__ --exit",
    "test-docker": "mocha build/__docker_tests__/quickTest.js --exit",
    "build-kitsune": "cd statechannels && npm ci && npx truffle compile",
    "start-evm": "ganache-cli -d -l 15000000 --allowUnlimitedContractSize --defaultBalanceEther 1000000",
    "dev": "ts-node src/startUp.ts",
    "start": "node ./build/startUp.js",
<<<<<<< HEAD
    "build": "mkdir -p ./build && cp ./config.json ./build/ && tsc",
=======
    "build": "tsc",
>>>>>>> 88e7b42c
    "test-coverage": "npx tsc && nyc mocha build/__pisa_tests__ --exit",
    "submodule": "git submodule init && git submodule update",
    "init": "npm run submodule && npm run build-kitsune"
  },
  "repository": {
    "type": "git",
    "url": "git+https://github.com/PISAresearch/pisa.git"
  },
  "author": "",
  "license": "ISC",
  "bugs": {
    "url": "https://github.com/PISAresearch/pisa/issues"
  },
  "homepage": "https://github.com/PISAresearch/pisa#readme",
  "dependencies": {
    "ethers": "^4.0.7",
    "express": "^4.16.4",
    "express-http-context": "^1.2.0",
    "ganache-core": "^2.2.1",
    "request": "^2.88.0",
    "request-promise": "^4.2.2",
    "uuid": "^3.3.2",
    "winston": "^3.1.0"
  },
  "devDependencies": {
    "@types/chai": "^4.1.6",
    "@types/express": "^4.16.0",
    "@types/ganache-core": "^2.1.1",
    "@types/mocha": "^5.2.5",
    "@types/request-promise": "^4.1.42",
    "@types/uuid": "^3.4.4",
    "chai": "^4.2.0",
    "mocha": "^5.2.0",
    "nyc": "^13.1.0",
    "ts-node": "^7.0.1",
    "typescript": "^3.1.3"
  }
}<|MERGE_RESOLUTION|>--- conflicted
+++ resolved
@@ -10,11 +10,7 @@
     "start-evm": "ganache-cli -d -l 15000000 --allowUnlimitedContractSize --defaultBalanceEther 1000000",
     "dev": "ts-node src/startUp.ts",
     "start": "node ./build/startUp.js",
-<<<<<<< HEAD
-    "build": "mkdir -p ./build && cp ./config.json ./build/ && tsc",
-=======
     "build": "tsc",
->>>>>>> 88e7b42c
     "test-coverage": "npx tsc && nyc mocha build/__pisa_tests__ --exit",
     "submodule": "git submodule init && git submodule update",
     "init": "npm run submodule && npm run build-kitsune"
