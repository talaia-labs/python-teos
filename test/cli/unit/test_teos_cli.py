import os
import json
from collections import namedtuple
import shutil
import pytest
import responses
from coincurve import PrivateKey
from requests.exceptions import ConnectionError, Timeout

from common.tools import compute_locator
from common.appointment import Appointment
from common.cryptographer import Cryptographer
from common.exceptions import InvalidParameter, InvalidKey

import cli.teos_cli as teos_cli
from cli.exceptions import TowerResponseError

from test.cli.unit.conftest import get_random_value_hex, get_config

config = get_config()

# dummy keys for the tests
dummy_user_sk = PrivateKey.from_int(1)
dummy_user_id = Cryptographer.get_compressed_pk(dummy_user_sk.public_key)
dummy_teos_sk = PrivateKey.from_int(2)
dummy_teos_id = Cryptographer.get_compressed_pk(dummy_teos_sk.public_key)
another_sk = PrivateKey.from_int(3)

teos_url = "http://{}:{}".format(config.get("API_CONNECT"), config.get("API_PORT"))
add_appointment_endpoint = "{}/add_appointment".format(teos_url)
register_endpoint = "{}/register".format(teos_url)
get_appointment_endpoint = "{}/get_appointment".format(teos_url)
get_all_appointments_endpoint = "{}/get_all_appointments".format(teos_url)

dummy_appointment_data = {"tx": get_random_value_hex(192), "tx_id": get_random_value_hex(32), "to_self_delay": 200}

# This is the format appointment turns into once it hits "add_appointment"
dummy_appointment_dict = {
    "locator": compute_locator(dummy_appointment_data.get("tx_id")),
    "to_self_delay": dummy_appointment_data.get("to_self_delay"),
    "encrypted_blob": Cryptographer.encrypt(
        dummy_appointment_data.get("tx"), dummy_appointment_data.get("tx_id")
    ),
}
dummy_appointment = Appointment.from_dict(dummy_appointment_dict)

# The height is never checked in the tests, so we can make it up
CURRENT_HEIGHT = 300


@responses.activate
def test_register():
    # Simulate a register response
    response = {"public_key": dummy_user_id, "available_slots": 100}
    responses.add(responses.POST, register_endpoint, json=response, status=200)
    result = teos_cli.register(dummy_user_id, teos_url)

    assert len(responses.calls) == 1
    assert responses.calls[0].request.url == register_endpoint
    assert result.get("public_key") == dummy_user_id and result.get(
        "available_slots"
    ) == response.get("available_slots")


def test_register_with_invalid_user_id():
    # Simulate a register response
    with pytest.raises(InvalidParameter):
        teos_cli.register("invalid_user_id", teos_url)


def test_register_with_connection_error():
    # We don't mock any url to simulate a connection error
    with pytest.raises(ConnectionError):
        teos_cli.register(dummy_user_id, teos_url)

    # Should also fail with missing or unknown protocol, with a more specific error message
    with pytest.raises(ConnectionError, match="Invalid URL"):
        teos_cli.register(dummy_user_id, "//teos.watch")
    with pytest.raises(ConnectionError, match="Invalid URL"):
        teos_cli.register(dummy_user_id, "nonExistingProtocol://teos.watch")


def test_create_appointment():
    # Tests that an appointment is properly created provided the input data is correct
    appointment = teos_cli.create_appointment(dummy_appointment_data)
    assert isinstance(appointment, Appointment)
    assert appointment.locator == dummy_appointment_data.get(
        "locator"
    ) and appointment.to_self_delay == dummy_appointment_data.get("to_self_delay")
    assert appointment.encrypted_blob == Cryptographer.encrypt(
        dummy_appointment_data.get("tx"), dummy_appointment_data.get("tx_id")
    )


def test_create_appointment_missing_fields():
    # Data is sanitized by parse_add_appointment_args, so the input must be a dict with data.
    # The expected fields may be missing though.
    no_txid = {"tx": get_random_value_hex(200)}
    no_tx = {"tx_id": get_random_value_hex(32)}
    incorrect_txid = {"tx_id": get_random_value_hex(31), "tx": get_random_value_hex(200)}
    incorrect_tx = {"tx_id": get_random_value_hex(32), "tx": 1}

    with pytest.raises(InvalidParameter, match="Missing tx_id"):
        teos_cli.create_appointment(no_txid)
    with pytest.raises(InvalidParameter, match="Wrong tx_id"):
        teos_cli.create_appointment(incorrect_txid)
    with pytest.raises(InvalidParameter, match="tx field is missing"):
        teos_cli.create_appointment(no_tx)
    with pytest.raises(InvalidParameter, match="tx field is not a string"):
        teos_cli.create_appointment(incorrect_tx)


@responses.activate
def test_add_appointment():
    # Simulate a request to add_appointment for dummy_appointment, make sure that the right endpoint is requested
    # and the return value is True
    appointment = teos_cli.create_appointment(dummy_appointment_data)
    user_signature = Cryptographer.sign(appointment.serialize(), dummy_user_sk)
    appointment_receipt = Appointment.create_receipt(user_signature, CURRENT_HEIGHT)

    response = {
        "locator": dummy_appointment.locator,
        "signature": Cryptographer.sign(appointment_receipt, dummy_teos_sk),
        "available_slots": 100,
        "start_block": CURRENT_HEIGHT,
        "subscription_expiry": CURRENT_HEIGHT + 4320,
    }
    responses.add(responses.POST, add_appointment_endpoint, json=response, status=200)
<<<<<<< HEAD
    result = teos_cli.add_appointment(
        dummy_appointment_data, dummy_user_sk, dummy_teos_id, teos_url
=======

    result = teos_cli.add_appointment(
        Appointment.from_dict(dummy_appointment_data), dummy_user_sk, dummy_teos_id, teos_url
>>>>>>> 77ebb48b
    )

    assert len(responses.calls) == 1
    assert responses.calls[0].request.url == add_appointment_endpoint
    assert result


def test_add_appointment_with_invalid_appointment_data(monkeypatch):
    with pytest.raises(InvalidParameter, match="JSON is empty"):
        teos_cli.add_appointment("", dummy_user_sk, dummy_teos_id, teos_url)

    with monkeypatch.context() as m:
        with pytest.raises(InvalidParameter, match="locator is wrong"):
            m.setitem(dummy_appointment_data, "tx_id", "invalid_txid")
            teos_cli.add_appointment(
                dummy_appointment_data, dummy_user_sk, dummy_teos_id, teos_url
            )

    with monkeypatch.context() as m:
        with pytest.raises(InvalidParameter, match="missing the transaction"):
            m.setitem(dummy_appointment_data, "tx", "")
            teos_cli.add_appointment(
                dummy_appointment_data, dummy_user_sk, dummy_teos_id, teos_url
            )


@responses.activate
<<<<<<< HEAD
def test_add_appointment_with_missing_signature():
    # Simulate a request to add_appointment for dummy_appointment, but the response does not have
    # the signature.

    response = {
        "locator": dummy_appointment.to_dict()["locator"],
        # no signature
        "available_slots": 100,
    }

    responses.add(responses.POST, add_appointment_endpoint, json=response, status=200)

    with pytest.raises(TowerResponseError, match="does not contain the signature"):
        teos_cli.add_appointment(
            dummy_appointment_data, dummy_user_sk, dummy_teos_id, teos_url
        )

    # should have performed exactly 1 network request
    assert len(responses.calls) == 1


@responses.activate
def test_add_appointment_with_invalid_signature():
=======
def test_add_appointment_with_invalid_tower_signature():
>>>>>>> 77ebb48b
    # Simulate a request to add_appointment for dummy_appointment, but sign with a different key,
    # make sure that the right endpoint is requested, but the return value is False
    appointment = teos_cli.create_appointment(dummy_appointment_data)
    user_signature = Cryptographer.sign(appointment.serialize(), dummy_user_sk)
    appointment_receipt = Appointment.create_receipt(user_signature, CURRENT_HEIGHT)

    # Sign with a bad key
    response = {
<<<<<<< HEAD
        "locator": dummy_appointment.to_dict()["locator"],
        "signature": get_signature(
            dummy_appointment.serialize(), another_sk
        ),  # Sign with a bad key
=======
        "locator": dummy_appointment.locator,
        "signature": Cryptographer.sign(appointment_receipt, another_sk),
>>>>>>> 77ebb48b
        "available_slots": 100,
        "start_block": CURRENT_HEIGHT,
        "subscription_expiry": CURRENT_HEIGHT + 4320,
    }

    responses.add(responses.POST, add_appointment_endpoint, json=response, status=200)

    with pytest.raises(TowerResponseError):
<<<<<<< HEAD
        teos_cli.add_appointment(
            dummy_appointment_data, dummy_user_sk, dummy_teos_id, teos_url
        )

    # should have performed exactly 1 network request
    assert len(responses.calls) == 1
=======
        teos_cli.add_appointment(Appointment.from_dict(dummy_appointment_data), dummy_user_sk, dummy_teos_id, teos_url)
>>>>>>> 77ebb48b


@responses.activate
def test_get_appointment():
    # Response of get_appointment endpoint is an appointment with status added to it.
    response = {
        "locator": dummy_appointment_dict.get("locator"),
        "status": "being_watched",
        "appointment": dummy_appointment_dict,
    }

    responses.add(responses.POST, get_appointment_endpoint, json=response, status=200)
    result = teos_cli.get_appointment(
        dummy_appointment_dict.get("locator"), dummy_user_sk, dummy_teos_id, teos_url
    )

    assert len(responses.calls) == 1
    assert responses.calls[0].request.url == get_appointment_endpoint
    assert result.get("locator") == response.get("locator")


def test_get_appointment_invalid_locator():
    # Test that an invalid locator fails with InvalidParamater before any network request
    with pytest.raises(InvalidParameter, match="locator is not valid"):
        teos_cli.get_appointment("deadbeef", dummy_user_sk, dummy_teos_id, teos_url)


@responses.activate
def test_get_appointment_tower_error():
    # Test that a TowerResponseError is raised if the response is invalid.
    locator = dummy_appointment_dict.get("locator")

    responses.add(
        responses.POST,
        get_appointment_endpoint,
        body="{ invalid json response",
        status=200,
    )
    with pytest.raises(TowerResponseError):
        teos_cli.get_appointment(locator, dummy_user_sk, dummy_teos_id, teos_url)

    assert len(responses.calls) == 1


@responses.activate
def test_get_appointment_connection_error():
    locator = get_random_value_hex(16)

    # Test that get_appointment handles a connection error appropriately.
    responses.add(responses.POST, get_appointment_endpoint, body=ConnectionError())

    with pytest.raises(ConnectionError):
        teos_cli.get_appointment(locator, dummy_user_sk, dummy_teos_id, teos_url)


@pytest.fixture
def keyfiles():
    # generate a private/public key pair, and an empty file, and return their names

    KeyFiles = namedtuple(
        "KeyFiles", ["private_key_file_path", "public_key_file_path", "empty_file_path"]
    )

    # Let's first create a private key and public key files
    private_key_file_path = "sk_test_file"
    public_key_file_path = "pk_test_file"
    empty_file_path = "empty_file"
    with open(private_key_file_path, "wb") as f:
        f.write(dummy_user_sk.to_der())
    with open(public_key_file_path, "wb") as f:
        f.write(dummy_user_sk.public_key.format(compressed=True))
    with open(empty_file_path, "wb"):
        pass

<<<<<<< HEAD
    yield KeyFiles(private_key_file_path, public_key_file_path, empty_file_path)

    # Remove the tmp files
    os.remove(private_key_file_path)
    os.remove(public_key_file_path)
    os.remove(empty_file_path)


def test_load_keys(keyfiles):
    # Test that it correctly returns a tuple of 3 elements with the correct keys
    r = teos_cli.load_keys(
        keyfiles.public_key_file_path, keyfiles.private_key_file_path
    )
=======
    # Now we can test the function using these files
    r = teos_cli.load_keys(public_key_file_path, private_key_file_path)
>>>>>>> 77ebb48b
    assert isinstance(r, tuple)
    assert len(r) == 3


def test_load_keys_none(keyfiles):
    # If any param does not match the expected, we should get an InvalidKey exception
    with pytest.raises(InvalidKey):
        teos_cli.load_keys(None, keyfiles.private_key_file_path)
    with pytest.raises(InvalidKey):
        teos_cli.load_keys(keyfiles.public_key_file_path, None)


def test_load_keys_wrong_order(keyfiles):
    # InvalidKey should be raised if the keys are passed in the wrong order
    with pytest.raises(InvalidKey):
        teos_cli.load_keys(
            keyfiles.private_key_file_path, keyfiles.public_key_file_path
        )


def test_load_keys_empty(keyfiles):
    # If any of the files is empty, InvalidKey should be raised
    with pytest.raises(InvalidKey):
        teos_cli.load_keys(keyfiles.empty_file_path, keyfiles.private_key_file_path)
    with pytest.raises(InvalidKey):
        teos_cli.load_keys(keyfiles.public_key_file_path, keyfiles.empty_file_path)


@responses.activate
def test_post_request():
    response = {
        "locator": dummy_appointment.to_dict()["locator"],
        "signature": Cryptographer.sign(dummy_appointment.serialize(), dummy_teos_sk),
    }

    responses.add(responses.POST, add_appointment_endpoint, json=response, status=200)
    response = teos_cli.post_request(
        json.dumps(dummy_appointment_data), add_appointment_endpoint
    )

    assert len(responses.calls) == 1
    assert responses.calls[0].request.url == add_appointment_endpoint
    assert response


def test_post_request_connection_error():
    with pytest.raises(ConnectionError):
        teos_cli.post_request(
            json.dumps(dummy_appointment_data), add_appointment_endpoint
        )


@pytest.fixture
def post_response():
    # Create a response for the post requests to the tower
    return {
        "locator": dummy_appointment.to_dict()["locator"],
        "signature": Cryptographer.sign(dummy_appointment.serialize(), dummy_teos_sk),
    }


@responses.activate
def test_process_post_response(post_response):
    # A 200 OK with a correct json response should return the json of the response
    responses.add(
        responses.POST, add_appointment_endpoint, json=post_response, status=200
    )
    r = teos_cli.post_request(
        json.dumps(dummy_appointment_data), add_appointment_endpoint
    )
    assert teos_cli.process_post_response(r) == r.json()


@responses.activate
def test_process_post_response_404(post_response):
    # If the response code is a rejection (lets say 404) it should raise TowerResponseError
    responses.add(
        responses.POST, add_appointment_endpoint, json=post_response, status=404
    )
    with pytest.raises(TowerResponseError):
        r = teos_cli.post_request(
            json.dumps(dummy_appointment_data), add_appointment_endpoint
        )
        teos_cli.process_post_response(r)


@responses.activate
def test_process_post_response_not_json(post_response):
    # TowerResponseError should be raised if the response is not in json (independently of the status code)
    responses.add(responses.POST, add_appointment_endpoint, status=404)
    with pytest.raises(TowerResponseError):
        r = teos_cli.post_request(
            json.dumps(dummy_appointment_data), add_appointment_endpoint
        )
        teos_cli.process_post_response(r)

    responses.replace(responses.POST, add_appointment_endpoint, status=200)
    with pytest.raises(TowerResponseError):
        r = teos_cli.post_request(
            json.dumps(dummy_appointment_data), add_appointment_endpoint
        )
        teos_cli.process_post_response(r)


def test_parse_add_appointment_args():
    # If file exists and has data in it, function should work.
    with open("appt_test_file", "w") as f:
        json.dump(dummy_appointment_data, f)

    appt_data = teos_cli.parse_add_appointment_args(["-f", "appt_test_file"])
    assert appt_data

    # If appointment json is passed in, function should work.
    appt_data = teos_cli.parse_add_appointment_args(
        [json.dumps(dummy_appointment_data)]
    )
    assert appt_data

    os.remove("appt_test_file")


def test_parse_add_appointment_args_wrong():
    # If no args are passed, function should fail.
    with pytest.raises(InvalidParameter):
        teos_cli.parse_add_appointment_args(None)

    # If the arg is an empty dict it should fail
    with pytest.raises(InvalidParameter):
        teos_cli.parse_add_appointment_args({})

    # If file doesn't exist, function should fail.
    with pytest.raises(FileNotFoundError):
        teos_cli.parse_add_appointment_args(["-f", "nonexistent_file"])


def test_save_appointment_receipt(monkeypatch):
    appointments_folder = "test_appointments_receipts"
    monkeypatch.setitem(config, "APPOINTMENTS_FOLDER_NAME", appointments_folder)
    config["APPOINTMENTS_FOLDER_NAME"] = appointments_folder

    # The functions creates a new directory if it does not exist
    assert not os.path.exists(appointments_folder)
    teos_cli.save_appointment_receipt(
        dummy_appointment.to_dict(),
        Cryptographer.sign(dummy_appointment.serialize(), dummy_teos_sk),
        CURRENT_HEIGHT,
        config.get("APPOINTMENTS_FOLDER_NAME"),
    )
    assert os.path.exists(appointments_folder)

    # Check that the receipt has been saved by checking the file names
    files = os.listdir(appointments_folder)
    assert any([dummy_appointment.locator in f for f in files])

    shutil.rmtree(appointments_folder)


@responses.activate
def test_get_all_appointments():
    # Response of get_all_appointments endpoint is all appointments from watcher and responder.
    dummy_appointment_dict["status"] = "being_watched"
    response = {
        "watcher_appointments": dummy_appointment_dict,
        "responder_trackers": {},
    }

    request_url = get_all_appointments_endpoint
    responses.add(responses.GET, request_url, json=response, status=200)
    result = teos_cli.get_all_appointments(teos_url)

    assert len(responses.calls) == 1
    assert responses.calls[0].request.url == request_url
    assert json.loads(result).get("locator") == response.get("locator")


@responses.activate
def test_get_all_appointments_err():
    # Test that get_all_appointments handles a connection error appropriately.
    request_url = get_all_appointments_endpoint
    responses.add(responses.GET, request_url, body=ConnectionError())

    assert not teos_cli.get_all_appointments(teos_url)

    # Test that get_all_appointments handles a timeout error appropriately.
    responses.replace(responses.GET, request_url, body=Timeout())

    assert not teos_cli.get_all_appointments(teos_url)

    # Test that get_all_appointments handles a 404 error appropriately.
    responses.replace(responses.GET, request_url, status=404)

    assert teos_cli.get_all_appointments(teos_url) is None<|MERGE_RESOLUTION|>--- conflicted
+++ resolved
@@ -126,14 +126,9 @@
         "subscription_expiry": CURRENT_HEIGHT + 4320,
     }
     responses.add(responses.POST, add_appointment_endpoint, json=response, status=200)
-<<<<<<< HEAD
-    result = teos_cli.add_appointment(
-        dummy_appointment_data, dummy_user_sk, dummy_teos_id, teos_url
-=======
 
     result = teos_cli.add_appointment(
         Appointment.from_dict(dummy_appointment_data), dummy_user_sk, dummy_teos_id, teos_url
->>>>>>> 77ebb48b
     )
 
     assert len(responses.calls) == 1
@@ -141,42 +136,26 @@
     assert result
 
 
-def test_add_appointment_with_invalid_appointment_data(monkeypatch):
-    with pytest.raises(InvalidParameter, match="JSON is empty"):
-        teos_cli.add_appointment("", dummy_user_sk, dummy_teos_id, teos_url)
-
-    with monkeypatch.context() as m:
-        with pytest.raises(InvalidParameter, match="locator is wrong"):
-            m.setitem(dummy_appointment_data, "tx_id", "invalid_txid")
-            teos_cli.add_appointment(
-                dummy_appointment_data, dummy_user_sk, dummy_teos_id, teos_url
-            )
-
-    with monkeypatch.context() as m:
-        with pytest.raises(InvalidParameter, match="missing the transaction"):
-            m.setitem(dummy_appointment_data, "tx", "")
-            teos_cli.add_appointment(
-                dummy_appointment_data, dummy_user_sk, dummy_teos_id, teos_url
-            )
-
-
-@responses.activate
-<<<<<<< HEAD
+@responses.activate
 def test_add_appointment_with_missing_signature():
     # Simulate a request to add_appointment for dummy_appointment, but the response does not have
     # the signature.
 
-    response = {
-        "locator": dummy_appointment.to_dict()["locator"],
+    appointment = teos_cli.create_appointment(dummy_appointment_data)
+
+    response = {
+        "locator": dummy_appointment.locator,
         # no signature
         "available_slots": 100,
+        "start_block": CURRENT_HEIGHT,
+        "subscription_expiry": CURRENT_HEIGHT + 4320,
     }
 
     responses.add(responses.POST, add_appointment_endpoint, json=response, status=200)
 
     with pytest.raises(TowerResponseError, match="does not contain the signature"):
         teos_cli.add_appointment(
-            dummy_appointment_data, dummy_user_sk, dummy_teos_id, teos_url
+            Appointment.from_dict(dummy_appointment_data), dummy_user_sk, dummy_teos_id, teos_url
         )
 
     # should have performed exactly 1 network request
@@ -185,9 +164,6 @@
 
 @responses.activate
 def test_add_appointment_with_invalid_signature():
-=======
-def test_add_appointment_with_invalid_tower_signature():
->>>>>>> 77ebb48b
     # Simulate a request to add_appointment for dummy_appointment, but sign with a different key,
     # make sure that the right endpoint is requested, but the return value is False
     appointment = teos_cli.create_appointment(dummy_appointment_data)
@@ -196,15 +172,8 @@
 
     # Sign with a bad key
     response = {
-<<<<<<< HEAD
-        "locator": dummy_appointment.to_dict()["locator"],
-        "signature": get_signature(
-            dummy_appointment.serialize(), another_sk
-        ),  # Sign with a bad key
-=======
         "locator": dummy_appointment.locator,
         "signature": Cryptographer.sign(appointment_receipt, another_sk),
->>>>>>> 77ebb48b
         "available_slots": 100,
         "start_block": CURRENT_HEIGHT,
         "subscription_expiry": CURRENT_HEIGHT + 4320,
@@ -213,16 +182,10 @@
     responses.add(responses.POST, add_appointment_endpoint, json=response, status=200)
 
     with pytest.raises(TowerResponseError):
-<<<<<<< HEAD
-        teos_cli.add_appointment(
-            dummy_appointment_data, dummy_user_sk, dummy_teos_id, teos_url
-        )
+        teos_cli.add_appointment(Appointment.from_dict(dummy_appointment_data), dummy_user_sk, dummy_teos_id, teos_url)
 
     # should have performed exactly 1 network request
     assert len(responses.calls) == 1
-=======
-        teos_cli.add_appointment(Appointment.from_dict(dummy_appointment_data), dummy_user_sk, dummy_teos_id, teos_url)
->>>>>>> 77ebb48b
 
 
 @responses.activate
@@ -297,7 +260,6 @@
     with open(empty_file_path, "wb"):
         pass
 
-<<<<<<< HEAD
     yield KeyFiles(private_key_file_path, public_key_file_path, empty_file_path)
 
     # Remove the tmp files
@@ -311,10 +273,6 @@
     r = teos_cli.load_keys(
         keyfiles.public_key_file_path, keyfiles.private_key_file_path
     )
-=======
-    # Now we can test the function using these files
-    r = teos_cli.load_keys(public_key_file_path, private_key_file_path)
->>>>>>> 77ebb48b
     assert isinstance(r, tuple)
     assert len(r) == 3
 
