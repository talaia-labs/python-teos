--- conflicted
+++ resolved
@@ -3,20 +3,11 @@
 import { IConfig } from "./dataEntities/config";
 import { KitsuneWatcher } from "./watcher";
 import { KitsuneInspector } from "./inspector";
-<<<<<<< HEAD
+import { getJsonRPCProvider } from "./provider";
 const config = require("../config.json") as IConfig;
-const provider = new ethers.providers.JsonRpcProvider(config.jsonRpcUrl);
+const provider = getJsonRPCProvider();
 provider.pollingInterval = 100;
 
-=======
-import { getJsonRPCProvider } from "./provider";
-const config = require("./config.json") as IConfig;
-
-const provider = getJsonRPCProvider();
-
-provider.pollingInterval = 100;
-
->>>>>>> 3f13269a
 const watcherWallet = new ethers.Wallet(config.watcherKey, provider);
 const watcher = new KitsuneWatcher(provider, watcherWallet);
 const inspector = new KitsuneInspector(10, provider);
@@ -30,10 +21,9 @@
 );
 
 // wait for a stop signal
-<<<<<<< HEAD
-waitForStop();
+waitForStop(service);
 
-function waitForStop() {
+function waitForStop(service:PisaService) {
     const stdin = process.stdin;
     if (stdin.setRawMode) {
         // without this, we would only get streams once enter is pressed
@@ -55,29 +45,4 @@
             process.stdout.write(key);
         });
     }
-=======
-waitForStop(service);
-
-function waitForStop(service: PisaService) {
-  const stdin = process.stdin;
-
-  // without this, we would only get streams once enter is pressed
-  stdin.setRawMode(true);
-
-  // resume stdin in the parent process (node app won't quit all by itself
-  // unless an error or process.exit() happens)
-  stdin.resume();
-  stdin.setEncoding("utf8");
-  stdin.on("data", key => {
-    // ctrl-c ( end of text )
-    if (key === "\u0003") {
-      // stop the pisa service
-      service.stop();
-      // exit the process
-      process.exit();
-    }
-    // otherwise write the key to stdout all normal like
-    process.stdout.write(key);
-  });
->>>>>>> 3f13269a
 }